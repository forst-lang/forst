--- conflicted
+++ resolved
@@ -216,20 +216,8 @@
 	}
 
 	// Handle Value constraints (like id: query.id)
-<<<<<<< HEAD
-	if field.Assertion != nil && len(field.Assertion.Constraints) > 0 && field.Assertion.Constraints[0].Name == "Value" {
-		tc.log.WithFields(logrus.Fields{
-			"function":  "lookupFieldInTypeDef",
-			"fieldName": fieldName,
-			"baseType":  baseType.Ident,
-		}).Debugf("Field has Value constraint, treating as valid field")
-		// For Value constraints, we can't determine the exact type,
-		// but we can return a reasonable default like String
-		return ast.TypeNode{Ident: ast.TypeString}, nil
-=======
 	if field.Assertion != nil && len(field.Assertion.Constraints) > 0 && field.Assertion.Constraints[0].Name == ast.ValueConstraint {
 		return tc.inferValueConstraintType(field.Assertion.Constraints[0], string(fieldName.ID))
->>>>>>> 6f5acc97
 	}
 
 	tc.log.WithFields(logrus.Fields{
@@ -546,22 +534,9 @@
 						}).Debugf("Resolved assertion field")
 						return resolvedType, nil
 					}
-<<<<<<< HEAD
-					// Handle Value constraints (like id: query.id)
-					if len(field.Assertion.Constraints) > 0 && field.Assertion.Constraints[0].Name == "Value" {
-						tc.log.WithFields(logrus.Fields{
-							"function":  "lookupFieldPath",
-							"baseType":  baseType.Ident,
-							"fieldName": fieldName.ID,
-						}).Debugf("Field has Value constraint, treating as valid field")
-						// For Value constraints, we can't determine the exact type,
-						// but we can return a reasonable default like String
-						return ast.TypeNode{Ident: ast.TypeString}, nil
-=======
 
 					if len(field.Assertion.Constraints) > 0 && field.Assertion.Constraints[0].Name == ast.ValueConstraint {
 						return tc.inferValueConstraintType(field.Assertion.Constraints[0], string(fieldName.ID))
->>>>>>> 6f5acc97
 					}
 				}
 				if field.Assertion != nil && len(fieldPath) > 1 {
@@ -620,19 +595,8 @@
 		return *field.Type, nil
 	}
 	// Handle Value constraints (like id: query.id)
-<<<<<<< HEAD
-	if field.Assertion != nil && len(field.Assertion.Constraints) > 0 && field.Assertion.Constraints[0].Name == "Value" {
-		tc.log.WithFields(logrus.Fields{
-			"function":  "lookupFieldPathOnShape",
-			"fieldName": fieldName,
-		}).Debugf("Field has Value constraint, treating as valid field")
-		// For Value constraints, we can't determine the exact type,
-		// but we can return a reasonable default like String
-		return ast.TypeNode{Ident: ast.TypeString}, nil
-=======
 	if field.Assertion != nil && len(field.Assertion.Constraints) > 0 && field.Assertion.Constraints[0].Name == ast.ValueConstraint {
 		return tc.inferValueConstraintType(field.Assertion.Constraints[0], fieldName)
->>>>>>> 6f5acc97
 	}
 	return ast.TypeNode{}, fmt.Errorf("field %s exists but is not a type or shape", fieldName)
 }
