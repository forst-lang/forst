package typechecker

import (
	"testing"

	"forst/internal/ast"
	"forst/internal/hasher"
	"forst/internal/logger"
)

func TestLookupNestedFieldNilPointerDereference(t *testing.T) {
	// Create a minimal type checker
	tc := &TypeChecker{
		log: logger.New(),
	}

	// Create a shape with a nested field that should cause the nil pointer dereference
	// This mimics the problematic shape: {name: String}
	shape := &ast.ShapeNode{
		Fields: map[string]ast.ShapeFieldNode{
			"name": {
				// This field is intentionally nil to reproduce the issue
				Type: &ast.TypeNode{Ident: ast.TypeString},
			},
		},
	}

	// This should NOT panic and should return an error instead
	fieldName := ast.Ident{ID: "name"}
	result, err := tc.lookupNestedField(shape, fieldName)

	// The function should handle the nil field gracefully
	// Either return an error or handle the nil case properly
	if err != nil {
		t.Logf("Expected error: %v", err)
	} else {
		t.Logf("Result: %+v", result)
	}

	// The test should not panic
	defer func() {
		if r := recover(); r != nil {
			t.Errorf("Function panicked: %v", r)
		}
	}()
	tc.lookupNestedField(shape, fieldName)
}

func TestLookupNestedFieldWithNilShapeField(t *testing.T) {
	// Create a minimal type checker
	tc := &TypeChecker{
		log: logger.New(),
	}

	// Create a shape with a nil field to reproduce the exact issue
	// Note: We can't create a nil ShapeFieldNode directly, but we can test the edge case
	shape := &ast.ShapeNode{
		Fields: map[string]ast.ShapeFieldNode{
			"name": {
				// Empty ShapeFieldNode to test edge case
			},
		},
	}

	fieldName := ast.Ident{ID: "name"}

	// This should handle the empty field gracefully
	defer func() {
		if r := recover(); r != nil {
			t.Errorf("Function panicked: %v", r)
		}
	}()
	_, err := tc.lookupNestedField(shape, fieldName)
	// Should return an error for empty field
	if err == nil {
		t.Error("Expected error for empty field, got nil")
	}
}

func TestLookupNestedFieldShapeFieldAccess(t *testing.T) {
	// Create a minimal type checker
	tc := &TypeChecker{
		log: logger.New(),
	}

	// Create a shape that mimics the problematic case from the real code
	shape := &ast.ShapeNode{
		Fields: map[string]ast.ShapeFieldNode{
			"name": {
				Type: &ast.TypeNode{Ident: ast.TypeString},
			},
		},
	}

	fieldName := ast.Ident{ID: "name"}

	// Test that accessing the field doesn't cause a panic
	defer func() {
		if r := recover(); r != nil {
			t.Errorf("Function panicked: %v", r)
		}
	}()
	result, err := tc.lookupNestedField(shape, fieldName)
	if err == nil {
		if result.Ident != ast.TypeString {
			t.Errorf("Expected TypeString, got %s", result.Ident)
		}
	}
}

func TestLookupNestedFieldPathTraversal(t *testing.T) {
	tc := &TypeChecker{
		log: logger.New(),
	}

	// Simulate: type Outer = { inner: { name: String } }
	innerShape := &ast.ShapeNode{
		Fields: map[string]ast.ShapeFieldNode{
			"name": {Type: &ast.TypeNode{Ident: ast.TypeString}},
		},
	}
	outerShape := &ast.ShapeNode{
		Fields: map[string]ast.ShapeFieldNode{
			"inner": {Shape: innerShape},
		},
	}

	// Simulate lookup for outer.inner.name
	// First, lookup 'inner' in outerShape
	field, exists := outerShape.Fields["inner"]
	if !exists {
		t.Fatal("outerShape should have 'inner' field")
	}
	if field.Shape == nil {
		t.Fatal("'inner' field should be a shape")
	}

	// Now, lookup 'name' in innerShape
	nameFieldName := ast.Ident{ID: "name"}
	result, err := tc.lookupNestedField(field.Shape, nameFieldName)
	if err != nil {
		t.Errorf("Expected no error, got: %v", err)
	}
	if result.Ident != ast.TypeString {
		t.Errorf("Expected TypeString, got %s", result.Ident)
	}
}

func TestLookupFieldInAssertionType(t *testing.T) {
	tc := &TypeChecker{
		log:  logger.New(),
		Defs: make(map[ast.TypeIdent]ast.Node),
	}

	// Simulate the type definitions from the integration test
	// type MutationArg = Shape
	// type AppMutation = MutationArg.Context(AppContext)

	// Create the nested shape: {name: String}
	nameShape := &ast.ShapeNode{
		Fields: map[string]ast.ShapeFieldNode{
			"name": {Type: &ast.TypeNode{Ident: ast.TypeString}},
		},
	}

	// Create the full shape: {ctx: AppContext, input: {name: String}}
	fullShape := &ast.ShapeNode{
		Fields: map[string]ast.ShapeFieldNode{
			"ctx":   {Type: &ast.TypeNode{Ident: "AppContext"}},
			"input": {Shape: nameShape},
		},
	}

	// Register the type definition (simulating T_488eVThFocF)
	typeIdent := ast.TypeIdent("T_488eVThFocF")
	tc.Defs[typeIdent] = ast.TypeDefNode{
		Ident: typeIdent,
		Expr: ast.TypeDefShapeExpr{
			Shape: *fullShape,
		},
	}

	t.Logf("=== DEBUG: Test Setup ===")
	t.Logf("Type definition registered: %s", typeIdent)
	t.Logf("Full shape fields: %+v", fullShape.Fields)
	t.Logf("Nested shape fields: %+v", nameShape.Fields)

	// Test lookup for "input" field
	inputFieldName := ast.Ident{ID: "input"}
	t.Logf("=== DEBUG: Looking up 'input' field ===")
	t.Logf("Looking up field '%s' in type %s", inputFieldName.ID, typeIdent)

	result, err := tc.lookupFieldInTypeDef(ast.TypeNode{Ident: typeIdent}, inputFieldName)
	if err != nil {
		t.Logf("ERROR looking up 'input': %v", err)
		t.Fatalf("Expected no error, got: %v", err)
	} else {
		t.Logf("SUCCESS: 'input' field result: %+v", result)
	}
	if result.Ident == "" {
		t.Error("Expected non-empty result")
	}

	// The result should be a shape type that we can then lookup "name" in
	// This simulates the second part of op.input.name lookup
	nameFieldName := ast.Ident{ID: "name"}
	t.Logf("=== DEBUG: Looking up 'name' field in nested shape ===")
	t.Logf("Looking up field '%s' in shape: %+v", nameFieldName.ID, nameShape)

	nestedResult, err := tc.lookupNestedField(nameShape, nameFieldName)
	if err != nil {
		t.Logf("ERROR looking up 'name': %v", err)
		t.Fatalf("Expected no error, got: %v", err)
	} else {
		t.Logf("SUCCESS: 'name' field result: %+v", nestedResult)
	}
	if nestedResult.Ident != ast.TypeString {
		t.Errorf("Expected TypeString, got %s", nestedResult.Ident)
	}
}

func TestLookupFieldPath_NestedShape(t *testing.T) {
	tc := &TypeChecker{
		log:  logger.New(),
		Defs: make(map[ast.TypeIdent]ast.Node),
	}

	// Create the nested shape: {name: String}
	nameShape := &ast.ShapeNode{
		Fields: map[string]ast.ShapeFieldNode{
			"name": {Type: &ast.TypeNode{Ident: ast.TypeString}},
		},
	}
	// Create the full shape: {input: {name: String}}
	fullShape := &ast.ShapeNode{
		Fields: map[string]ast.ShapeFieldNode{
			"input": {Shape: nameShape},
		},
	}
	// Register the type definition
	typeIdent := ast.TypeIdent("T_ShapeWithInput")
	tc.Defs[typeIdent] = ast.TypeDefNode{
		Ident: typeIdent,
		Expr: ast.TypeDefShapeExpr{
			Shape: *fullShape,
		},
	}

	// Try to resolve ["input", "name"]
	result, err := tc.lookupFieldPath(ast.TypeNode{Ident: typeIdent}, []string{"input", "name"})
	if err != nil {
		t.Fatalf("Expected no error, got: %v", err)
	}
	if result.Ident != ast.TypeString {
		t.Errorf("Expected TypeString, got %s", result.Ident)
	}
}

func TestLookupFieldInAssertionType_FieldExistsButNotType(t *testing.T) {
	tc := &TypeChecker{
		log:  logger.New(),
		Defs: make(map[ast.TypeIdent]ast.Node),
	}

	// Create the nested shape: {name: String}
	nameShape := &ast.ShapeNode{
		Fields: map[string]ast.ShapeFieldNode{
			"name": {Type: &ast.TypeNode{Ident: ast.TypeString}},
		},
	}

	// Create the full shape: {ctx: AppContext, input: {name: String}}
	fullShape := &ast.ShapeNode{
		Fields: map[string]ast.ShapeFieldNode{
			"ctx":   {Type: &ast.TypeNode{Ident: "AppContext"}},
			"input": {Shape: nameShape},
		},
	}

	// Register the type definition
	typeDef := ast.TypeDefNode{
		Ident: "T_488eVThFocF",
		Expr:  ast.TypeDefShapeExpr{Shape: *fullShape},
	}
	tc.Defs["T_488eVThFocF"] = typeDef

	// Register the AppContext type
	appContextShape := &ast.ShapeNode{
		Fields: map[string]ast.ShapeFieldNode{
			"sessionId": {Type: &ast.TypeNode{Ident: ast.TypePointer}},
		},
	}
	appContextDef := ast.TypeDefNode{
		Ident: "AppContext",
		Expr:  ast.TypeDefShapeExpr{Shape: *appContextShape},
	}
	tc.Defs["AppContext"] = appContextDef

	// Test: Look up "ctx" field in the assertion type
	fieldName := ast.Ident{ID: "ctx"}
	result, err := tc.lookupFieldInTypeDef(ast.TypeNode{Ident: "T_488eVThFocF"}, fieldName)

	if err != nil {
		t.Errorf("Expected no error, got: %v", err)
		return
	}

	// Should return AppContext type
	if result.Ident != "AppContext" {
		t.Errorf("Expected AppContext, got: %s", result.Ident)
	}
}

func TestLookupFieldInAssertionType_FromInferredType(t *testing.T) {
	tc := &TypeChecker{
		log:  logger.New(),
		Defs: make(map[ast.TypeIdent]ast.Node),
	}

	// Register the base types that would be created during inference
	// AppContext type
	appContextShape := &ast.ShapeNode{
		Fields: map[string]ast.ShapeFieldNode{
			"sessionId": {Type: &ast.TypeNode{Ident: ast.TypePointer}},
		},
	}
	appContextDef := ast.TypeDefNode{
		Ident: "AppContext",
		Expr:  ast.TypeDefShapeExpr{Shape: *appContextShape},
	}
	tc.Defs["AppContext"] = appContextDef

	// The inferred assertion type T_488eVThFocF
	inferredShape := &ast.ShapeNode{
		Fields: map[string]ast.ShapeFieldNode{
			"ctx": {Type: &ast.TypeNode{Ident: "AppContext"}},
			"input": {Shape: &ast.ShapeNode{
				Fields: map[string]ast.ShapeFieldNode{
					"name": {Type: &ast.TypeNode{Ident: ast.TypeString}},
				},
			}},
		},
	}
	inferredDef := ast.TypeDefNode{
		Ident: "T_488eVThFocF",
		Expr:  ast.TypeDefShapeExpr{Shape: *inferredShape},
	}
	tc.Defs["T_488eVThFocF"] = inferredDef

	// Test: Look up "ctx" field in the inferred assertion type
	fieldName := ast.Ident{ID: "ctx"}
	result, err := tc.lookupFieldInTypeDef(ast.TypeNode{Ident: "T_488eVThFocF"}, fieldName)

	if err != nil {
		t.Errorf("Expected no error, got: %v", err)
		return
	}

	// Should return AppContext type
	if result.Ident != "AppContext" {
		t.Errorf("Expected AppContext, got: %s", result.Ident)
	}
}

func TestLookupFieldPath_SingleSegmentShapeField(t *testing.T) {
	tc := &TypeChecker{
		log:  logger.New(),
		Defs: make(map[ast.TypeIdent]ast.Node),
	}

	// Create a shape with a field that is itself a shape
	innerShape := &ast.ShapeNode{
		Fields: map[string]ast.ShapeFieldNode{
			"name": {Type: &ast.TypeNode{Ident: ast.TypeString}},
		},
	}

	outerShape := &ast.ShapeNode{
		Fields: map[string]ast.ShapeFieldNode{
			"input": {Shape: innerShape}, // This field is a shape, not a type
		},
	}

	// Register the type definition
	typeDef := ast.TypeDefNode{
		Ident: "T_488eVThFocF",
		Expr:  ast.TypeDefShapeExpr{Shape: *outerShape},
	}
	tc.Defs["T_488eVThFocF"] = typeDef

	// Test: Look up "input" field (single segment) in the type
	// This should return a shape type, not fail with "field exists but is not a type or shape"
	result, err := tc.lookupFieldPath(ast.TypeNode{Ident: "T_488eVThFocF"}, []string{"input"})

	if err != nil {
		t.Errorf("Expected no error, got: %v", err)
		return
	}

	// Should return a shape type
	if result.Ident != ast.TypeShape {
		t.Errorf("Expected Shape type, got: %s", result.Ident)
	}
}

func TestLookupFieldPath_TypeAliasToShape(t *testing.T) {
	tc := &TypeChecker{
		log:  logger.New(),
		Defs: make(map[ast.TypeIdent]ast.Node),
	}

	// Register AppContext as a shape with a field sessionId
	appContextShape := &ast.ShapeNode{
		Fields: map[string]ast.ShapeFieldNode{
			"sessionId": {Type: &ast.TypeNode{Ident: ast.TypeString}},
		},
	}
	appContextDef := ast.TypeDefNode{
		Ident: "AppContext",
		Expr:  ast.TypeDefShapeExpr{Shape: *appContextShape},
	}
	tc.Defs["AppContext"] = appContextDef

	// Register outer shape with a field ctx: AppContext
	outerShape := &ast.ShapeNode{
		Fields: map[string]ast.ShapeFieldNode{
			"ctx": {Type: &ast.TypeNode{Ident: "AppContext"}},
		},
	}
	outerDef := ast.TypeDefNode{
		Ident: "Outer",
		Expr:  ast.TypeDefShapeExpr{Shape: *outerShape},
	}
	tc.Defs["Outer"] = outerDef

	// Try to look up ctx.sessionId on Outer
	result, err := tc.lookupFieldPath(ast.TypeNode{Ident: "Outer"}, []string{"ctx", "sessionId"})
	if err != nil {
		t.Errorf("Expected no error, got: %v", err)
		return
	}
	if result.Ident != ast.TypeString {
		t.Errorf("Expected String type, got: %s", result.Ident)
	}
}

func TestLookupFieldPath_ValueFieldInShape(t *testing.T) {
	tc := &TypeChecker{
		log:  logger.New(),
		Defs: make(map[ast.TypeIdent]ast.Node),
	}

<<<<<<< HEAD
=======
	// Set up a scope with a known variable type
	scope := &Scope{
		Parent: nil,
		Symbols: map[ast.Identifier]Symbol{
			"query": {
				Types: []ast.TypeNode{{Ident: "UserQuery"}},
				Kind:  SymbolVariable,
			},
		},
	}
	tc.scopeStack = &ScopeStack{
		scopes:  make(map[NodeHash]*Scope),
		current: scope,
		Hasher:  hasher.New(),
		log:     logger.New(),
	}

	// Register the UserQuery type definition
	userQueryShape := &ast.ShapeNode{
		Fields: map[string]ast.ShapeFieldNode{
			"id": {Type: &ast.TypeNode{Ident: ast.TypeString}},
		},
	}
	userQueryDef := ast.TypeDefNode{
		Ident: "UserQuery",
		Expr:  ast.TypeDefShapeExpr{Shape: *userQueryShape},
	}
	tc.Defs["UserQuery"] = userQueryDef

>>>>>>> 6f5acc97
	// Create a shape with a field that has a Value constraint (like from a function return)
	// This simulates the issue from type_safety.ft where user.id fails
	varNode := ast.VariableNode{
		Ident: ast.Ident{ID: "query.id"},
	}
	var valueNode ast.ValueNode = varNode

	shape := &ast.ShapeNode{
		Fields: map[string]ast.ShapeFieldNode{
			"id": {
				// This field has an Assertion with a Value constraint
				// In the actual case, it would be Value(Variable(query.id))
				Assertion: &ast.AssertionNode{
					BaseType: nil,
					Constraints: []ast.ConstraintNode{{
						Name: "Value",
						Args: []ast.ConstraintArgumentNode{{
							Value: &valueNode,
						}},
					}},
				},
			},
		},
	}

	// Register the type definition
	typeDef := ast.TypeDefNode{
		Ident: "T_fJNCGSaFvWC",
		Expr:  ast.TypeDefShapeExpr{Shape: *shape},
	}
	tc.Defs["T_fJNCGSaFvWC"] = typeDef

	// Test: Look up "id" field in the shape
<<<<<<< HEAD
	// This should succeed even though the field has a Value constraint instead of a Type
=======
	// This should succeed and return the actual type of query.id (String)
>>>>>>> 6f5acc97
	result, err := tc.lookupFieldPath(ast.TypeNode{Ident: "T_fJNCGSaFvWC"}, []string{"id"})

	if err != nil {
		t.Errorf("Expected no error, got: %v", err)
		return
	}

<<<<<<< HEAD
	// Should return a valid type (String as the default for Value constraints)
=======
	// Should return the actual type (String) based on the variable lookup
>>>>>>> 6f5acc97
	if result.Ident != ast.TypeString {
		t.Errorf("Expected String type, got: %s", result.Ident)
	}
}<|MERGE_RESOLUTION|>--- conflicted
+++ resolved
@@ -450,8 +450,6 @@
 		Defs: make(map[ast.TypeIdent]ast.Node),
 	}
 
-<<<<<<< HEAD
-=======
 	// Set up a scope with a known variable type
 	scope := &Scope{
 		Parent: nil,
@@ -481,7 +479,6 @@
 	}
 	tc.Defs["UserQuery"] = userQueryDef
 
->>>>>>> 6f5acc97
 	// Create a shape with a field that has a Value constraint (like from a function return)
 	// This simulates the issue from type_safety.ft where user.id fails
 	varNode := ast.VariableNode{
@@ -515,11 +512,7 @@
 	tc.Defs["T_fJNCGSaFvWC"] = typeDef
 
 	// Test: Look up "id" field in the shape
-<<<<<<< HEAD
-	// This should succeed even though the field has a Value constraint instead of a Type
-=======
 	// This should succeed and return the actual type of query.id (String)
->>>>>>> 6f5acc97
 	result, err := tc.lookupFieldPath(ast.TypeNode{Ident: "T_fJNCGSaFvWC"}, []string{"id"})
 
 	if err != nil {
@@ -527,11 +520,7 @@
 		return
 	}
 
-<<<<<<< HEAD
-	// Should return a valid type (String as the default for Value constraints)
-=======
 	// Should return the actual type (String) based on the variable lookup
->>>>>>> 6f5acc97
 	if result.Ident != ast.TypeString {
 		t.Errorf("Expected String type, got: %s", result.Ident)
 	}
